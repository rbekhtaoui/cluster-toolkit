--- conflicted
+++ resolved
@@ -186,12 +186,8 @@
 > [!IMPORTANT]
 > Select one of the provisioning models : either spot vm , dws flex or reservation
 
-<<<<<<< HEAD
-In order to make use of DWS Flex Start mode with SlurmGCP, you must use the `a3_dws_flex_enabled` variable in the `schedmd-slurm-gcp-v6-nodeset` module.
-=======
 In order to make use of DWS Flex Start mode with SlurmGCP, you must use the `dws_flex` variable in the `schedmd-slurm-gcp-v6-nodeset` module.
->>>>>>> 5c5fa04d
-See the example below:
+For setting this variable , set the `a3_dws_flex_enabled` variable as shown below
 
 ```yaml
   vars: 
@@ -202,12 +198,8 @@
 To learn more about DWS Flex-Start, visit https://github.com/GoogleCloudPlatform/cluster-toolkit/blob/main/docs/slurm-dws-flex.md
 
 Similarly ,to make use of Spot VMs,
-<<<<<<< HEAD
-In order to make use of Spot VMs with Slurm, you must use the `a3_enable_spot_vm` variable in the `schedmd-slurm-gcp-v6-nodeset` module.
-=======
 In order to make use of Spot VMs with Slurm, you must use the `enable_spot_vm` variable in the `schedmd-slurm-gcp-v6-nodeset` module.
->>>>>>> 5c5fa04d
-See the example below:
+For setting this variable , set the `a3_enable_spot_vm` variable as shown below
 
 ```yaml
   vars: 
