--- conflicted
+++ resolved
@@ -39,17 +39,6 @@
     files: ^.*\.pkr\.hcl$
     pass_filenames: true
     require_serial: true
-<<<<<<< HEAD
-- repo: https://github.com/pycqa/pylint
-  rev: v2.13.7
-  hooks:
-  - id: pylint
-    args:
-    - --rcfile=.pylintrc
-    additional_dependencies:
-    - django
-    - pylint-django
-=======
   - id: duplicate-diff
     name: duplicate-diff
     entry: python3 tools/duplicate-diff.py
@@ -58,7 +47,6 @@
     types: [shell]
     pass_filenames: true
     require_serial: true
->>>>>>> 556292ae
 - repo: https://github.com/dnephin/pre-commit-golang
   rev: v0.5.1
   hooks:
@@ -81,7 +69,7 @@
   hooks:
   - id: ansible-lint
     always_run: false
-    exclude: '^(docs/|examples/|community/examples/)'
+    exclude: '^(docs/|examples/|community/examples/|community/front-end/infrastructure_files/gcs_bucket/clusters/ansible_setup/roles/c2_daemon)'
     types: [yaml]
     additional_dependencies:
     - ansible==6.*
