--- conflicted
+++ resolved
@@ -96,13 +96,8 @@
 	go.opencensus.io v0.24.0 // indirect
 	golang.org/x/crypto v0.25.0 // indirect
 	golang.org/x/net v0.27.0 // indirect
-<<<<<<< HEAD
-	golang.org/x/oauth2 v0.21.0 // indirect
+	golang.org/x/oauth2 v0.22.0 // indirect
 	golang.org/x/sys v0.24.0
-=======
-	golang.org/x/oauth2 v0.22.0 // indirect
-	golang.org/x/sys v0.23.0
->>>>>>> 4b3c6f17
 	golang.org/x/text v0.16.0 // indirect
 	google.golang.org/grpc v1.64.1 // indirect
 	google.golang.org/protobuf v1.34.2 // indirect
