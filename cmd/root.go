--- conflicted
+++ resolved
@@ -42,12 +42,8 @@
 				log.Fatalf("cmd.Help function failed: %s", err)
 			}
 		},
-<<<<<<< HEAD
-		Version:     "v1.4.2",
+		Version:     "v1.5.0",
 		Annotations: annotation,
-=======
-		Version: "v1.5.0",
->>>>>>> 6e8e1f78
 	}
 )
 
