--- conflicted
+++ resolved
@@ -36,24 +36,14 @@
 	cobra.CheckErr(createCmd.Flags().MarkDeprecated("config",
 		"please see the command usage for more details."))
 
-<<<<<<< HEAD
-	createCmd.Flags().StringVarP(&bpDirectory, "out", "o", "",
-		"Output directory for the new blueprints")
-=======
 	createCmd.Flags().StringVarP(&outputDir, "out", "o", "",
 		"Sets the output directory where the HPC deployment directory will be created.")
->>>>>>> 238f9b9d
 	createCmd.Flags().StringSliceVar(&cliVariables, "vars", nil, msgCLIVars)
 	createCmd.Flags().StringSliceVar(&cliBEConfigVars, "backend-config", nil, msgCLIBackendConfig)
 	createCmd.Flags().StringVarP(&validationLevel, "validation-level", "l", "WARNING",
 		validationLevelDesc)
-<<<<<<< HEAD
-	createCmd.Flags().BoolVarP(&overwriteBlueprint, "overwrite-blueprint", "w", false,
-		"if set, an existing blueprint dir can be overwritten by the created blueprint. \n"+
-=======
 	createCmd.Flags().BoolVarP(&overwriteDeployment, "overwrite-deployment", "w", false,
 		"If specified, an existing deployment directory is overwritten by the new deployment. \n"+
->>>>>>> 238f9b9d
 			"Note: Terraform state IS preserved. \n"+
 			"Note: Terraform workspaces are NOT supported (behavior undefined). \n"+
 			"Note: Packer is NOT supported.")
@@ -61,19 +51,12 @@
 }
 
 var (
-<<<<<<< HEAD
-	yamlFilename        string
-	bpDirectory         string
-	cliVariables        []string
-	overwriteBlueprint  bool
-=======
 	bpFilename   string
 	outputDir    string
 	cliVariables []string
 
 	cliBEConfigVars     []string
 	overwriteDeployment bool
->>>>>>> 238f9b9d
 	validationLevel     string
 	validationLevelDesc = "Set validation level to one of (\"ERROR\", \"WARNING\", \"IGNORE\")"
 	createCmd           = &cobra.Command{
@@ -105,19 +88,8 @@
 	if err := deploymentConfig.SetBackendConfig(cliBEConfigVars); err != nil {
 		log.Fatalf("Failed to set the backend config at CLI: %v", err)
 	}
-<<<<<<< HEAD
-	blueprintConfig.ExpandConfig()
-	if err := reswriter.WriteBlueprint(&blueprintConfig.Config, bpDirectory, overwriteBlueprint); err != nil {
-		var target *reswriter.OverwriteDeniedError
-		if errors.As(err, &target) {
-			fmt.Printf("\n%s\n", err.Error())
-		} else {
-			log.Fatal(err)
-		}
-=======
 	if err := deploymentConfig.SetValidationLevel(validationLevel); err != nil {
 		log.Fatal(err)
->>>>>>> 238f9b9d
 	}
 	deploymentConfig.ExpandConfig()
 	if err := modulewriter.WriteDeployment(&deploymentConfig.Config, outputDir, overwriteDeployment); err != nil {
