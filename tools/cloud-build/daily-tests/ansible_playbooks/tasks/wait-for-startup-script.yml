# Copyright 2022 Google LLC
#
# Licensed under the Apache License, Version 2.0 (the "License");
# you may not use this file except in compliance with the License.
# You may obtain a copy of the License at
#
#      http://www.apache.org/licenses/LICENSE-2.0
#
# Unless required by applicable law or agreed to in writing, software
# distributed under the License is distributed on an "AS IS" BASIS,
# WITHOUT WARRANTIES OR CONDITIONS OF ANY KIND, either express or implied.
# See the License for the specific language governing permissions and
# limitations under the License.
---
- name: Assert variables are defined
  ansible.builtin.assert:
    that:
    - timeout_seconds is defined

<<<<<<< HEAD
# - name: Wait for startup script to complete
#   become: true
#   ansible.builtin.shell: journalctl -u google-startup-scripts.service -b | grep "Started Google Compute Engine Startup Scripts."
#   register: result
#   until: result.rc == 0
#   retries: "{{ (timeout_seconds/5)|int }}"
#   delay: 5
=======
- name: Wait for startup script to complete
  become: true
  ansible.builtin.shell: journalctl -u google-startup-scripts.service -b | grep -E "Started Google Compute Engine Startup Scripts\.|Finished Google Compute Engine Startup Scripts\.|Finished google-startup-scripts.service - Google Compute Engine Startup Scripts\."
  register: result
  until: result.rc == 0
  retries: "{{ (timeout_seconds/5)|int }}"
  delay: 5
>>>>>>> 159fdcc2
<|MERGE_RESOLUTION|>--- conflicted
+++ resolved
@@ -17,20 +17,10 @@
     that:
     - timeout_seconds is defined
 
-<<<<<<< HEAD
-# - name: Wait for startup script to complete
-#   become: true
-#   ansible.builtin.shell: journalctl -u google-startup-scripts.service -b | grep "Started Google Compute Engine Startup Scripts."
-#   register: result
-#   until: result.rc == 0
-#   retries: "{{ (timeout_seconds/5)|int }}"
-#   delay: 5
-=======
 - name: Wait for startup script to complete
   become: true
   ansible.builtin.shell: journalctl -u google-startup-scripts.service -b | grep -E "Started Google Compute Engine Startup Scripts\.|Finished Google Compute Engine Startup Scripts\.|Finished google-startup-scripts.service - Google Compute Engine Startup Scripts\."
   register: result
   until: result.rc == 0
   retries: "{{ (timeout_seconds/5)|int }}"
-  delay: 5
->>>>>>> 159fdcc2
+  delay: 5