--- conflicted
+++ resolved
@@ -382,13 +382,8 @@
   description = "Cluster name, used for resource naming."
 
   validation {
-<<<<<<< HEAD
-    condition     = can(regex("^[a-z]([-a-z0-9]{0,20})$", var.slurm_cluster_name))
-    error_message = "Variable 'slurm_cluster_name' must be a match of regex '^[a-z]([-a-z0-9]{0,20})$'."
-=======
     condition     = can(regex("^[a-z](-[a-z0-9]{0,20})$", var.slurm_cluster_name))
     error_message = "Variable 'slurm_cluster_name' must be a match of regex '^[a-z](-[a-z0-9]{0,20})$'."
->>>>>>> aeb2aac9
   }
 }
 
