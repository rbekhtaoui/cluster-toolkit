# Copyright 2023 Google LLC
#
# Licensed under the Apache License, Version 2.0 (the "License");
# you may not use this file except in compliance with the License.
# You may obtain a copy of the License at
#
#     http://www.apache.org/licenses/LICENSE-2.0
#
# Unless required by applicable law or agreed to in writing, software
# distributed under the License is distributed on an "AS IS" BASIS,
# WITHOUT WARRANTIES OR CONDITIONS OF ANY KIND, either express or implied.
# See the License for the specific language governing permissions and
# limitations under the License.

module "gpu" {
  source = "../../../../modules/internal/gpu-definition"

  machine_type      = var.machine_type
  guest_accelerator = var.guest_accelerator
}

locals {
  additional_disks = [
    for ad in var.additional_disks : {
      disk_name                  = ad.disk_name
      device_name                = ad.device_name
      disk_type                  = ad.disk_type
      disk_size_gb               = ad.disk_size_gb
      disk_labels                = merge(ad.disk_labels, local.labels)
      auto_delete                = ad.auto_delete
      boot                       = ad.boot
      disk_resource_manager_tags = ad.disk_resource_manager_tags
    }
  ]

  state_disk = var.controller_state_disk != null ? [{
    source      = google_compute_region_disk.disk[0].id
    device_name = google_compute_region_disk.disk[0].name
    disk_labels = null
    auto_delete = false
    boot        = false
  }] : []

  synth_def_sa_email = "${data.google_project.controller_project.number}-compute@developer.gserviceaccount.com"

  service_account = {
    email  = coalesce(var.service_account_email, local.synth_def_sa_email)
    scopes = var.service_account_scopes
  }

  disable_automatic_updates_metadata = var.allow_automatic_updates ? {} : { google_disable_automatic_updates = "TRUE" }

  metadata = merge(
    local.disable_automatic_updates_metadata,
    var.metadata,
    local.universe_domain
  )

  controller_project_id = coalesce(var.controller_project_id, var.project_id)
  replica_zones         = [data.google_compute_zones.zones.names[0], data.google_compute_zones.zones.names[length(data.google_compute_zones.zones.names) - 1]]
}

data "google_project" "controller_project" {
  project_id = local.controller_project_id
}

resource "google_compute_address" "controllers_ips" {
  count        = var.nb_controllers
  name         = "${local.slurm_cluster_name}-controller-${count.index}-ip"
  region       = var.region
  subnetwork   = var.subnetwork_self_link
  address_type = "INTERNAL"
}
data "google_compute_subnetwork" "subnet" {
  self_link = var.subnetwork_self_link
}
resource "google_dns_managed_zone" "dns-managed-zone" {
  name       = "dns-managed-zone"
  dns_name   = "${local.slurm_cluster_name}.internal."
  visibility = "private"

  private_visibility_config {
    networks {
      network_url = data.google_compute_subnetwork.subnet.network
    }
  }
}

resource "google_dns_record_set" "record" {
  count        = var.nb_controllers
  name         = "controller${count.index}.${google_dns_managed_zone.dns-managed-zone.dns_name}"
  project      = var.project_id
  type         = "A"
  ttl          = 30
  managed_zone = google_dns_managed_zone.dns-managed-zone.name
  rrdatas      = [google_compute_address.controllers_ips[count.index].address]
}
locals {
  slurm_control_hosts = [for name in google_dns_record_set.record[*].name : trim(name, ".")]
}
data "google_compute_zones" "zones" {
  region = var.region
}
resource "google_compute_region_disk" "disk" {
  count         = var.controller_state_disk != null ? 1 : 0
  project       = var.project_id
  name          = "${local.slurm_cluster_name}-controller-save-regiondisk"
  type          = var.controller_state_disk.type
  region        = var.region
  size          = var.controller_state_disk.size
  access_mode   = "READ_WRITE_MANY"
  replica_zones = local.replica_zones
}

# INSTANCE TEMPLATE
module "slurm_controller_template" {
  count  = var.nb_controllers
  source = "../../internal/slurm-gcp/instance_template"

  project_id          = local.controller_project_id
  region              = var.region
  slurm_instance_role = "controller"
  slurm_cluster_name  = local.slurm_cluster_name
  labels              = local.labels

  disk_auto_delete           = var.disk_auto_delete
  disk_labels                = merge(var.disk_labels, local.labels)
  disk_size_gb               = var.disk_size_gb
  disk_type                  = var.disk_type
  disk_resource_manager_tags = var.disk_resource_manager_tags
  additional_disks           = concat(local.additional_disks, local.state_disk)
  bandwidth_tier             = var.bandwidth_tier
  slurm_bucket_path          = module.slurm_files.slurm_bucket_path
  can_ip_forward             = var.can_ip_forward
  advanced_machine_features  = var.advanced_machine_features
  resource_manager_tags      = var.resource_manager_tags

  enable_confidential_vm   = var.enable_confidential_vm
  enable_oslogin           = var.enable_oslogin
  enable_shielded_vm       = var.enable_shielded_vm
  shielded_instance_config = var.shielded_instance_config

  gpu = one(module.gpu.guest_accelerator)

  machine_type     = var.machine_type
  metadata         = merge(local.metadata, { "hostname" = local.slurm_control_hosts[count.index], })
  min_cpu_platform = var.min_cpu_platform

  on_host_maintenance = var.on_host_maintenance
  preemptible         = var.preemptible
  service_account     = local.service_account

  source_image_family  = local.source_image_family             # requires source_image_logic.tf
  source_image_project = local.source_image_project_normalized # requires source_image_logic.tf
  source_image         = local.source_image                    # requires source_image_logic.tf

  subnetwork = var.subnetwork_self_link
  network_ip = length(var.static_ips) == 0 ? google_compute_address.controllers_ips[count.index].address : var.static_ips[count.index]

  tags = concat([local.slurm_cluster_name], var.tags)
  # termination_action = TODO: add support for termination_action (?)
}

# HEALTH CHECK CONTROLLERS

data "google_netblock_ip_ranges" "hcs" {
  range_type = "health-checkers"
}
resource "google_compute_firewall" "ingress_google" {
  name                    = "${local.slurm_cluster_name}-allow-google"
  network                 = data.google_compute_subnetwork.subnet.network
  source_ranges           = data.google_netblock_ip_ranges.hcs.cidr_blocks
  target_service_accounts = [local.service_account.email]
  direction               = "INGRESS"
  allow {
    protocol = "tcp"
    ports    = ["6819-6830", "6842", "8642", "8080"]
  }
}
resource "google_compute_health_check" "controller" {
  name = "${local.slurm_cluster_name}-ctrl-health-check"

  timeout_sec         = 10
  check_interval_sec  = 30
  healthy_threshold   = 1
  unhealthy_threshold = 3

  http_health_check {
    port = 8080
  }
  log_config {
    enable = true
  }
}

# MIG CONTROLLERS
resource "google_compute_region_instance_group_manager" "controller_mig" {

  name                      = "${local.slurm_cluster_name}-controller-mig"
  base_instance_name        = "${local.slurm_cluster_name}-controller"
  region                    = var.region
  target_size               = var.nb_controllers
  distribution_policy_zones = local.replica_zones

  dynamic "version" {
    for_each = module.slurm_controller_template

    content {
      name              = "controller-${version.key}"
      instance_template = version.value.self_link

      dynamic "target_size" {
        for_each = toset(version.key > 0 ? [1] : [])
        content {
          fixed = 1
        }
      }
    }
  }
  wait_for_instances = false
  auto_healing_policies {
    health_check      = google_compute_health_check.controller.id
    initial_delay_sec = 300
  }

  update_policy {
    type                         = "PROACTIVE"
    instance_redistribution_type = "PROACTIVE"
    minimal_action               = "REPLACE"
    replacement_method           = "RECREATE"
    max_surge_fixed              = 0
    max_unavailable_fixed        = 4
  }
}

# SECRETS: CLOUDSQL
resource "google_secret_manager_secret" "cloudsql" {
  count = (var.cloudsql != null && var.kms_key == null) ? 1 : 0

  secret_id = "${local.slurm_cluster_name}-slurm-secret-cloudsql"
  project   = var.project_id

  replication {
    dynamic "auto" {
      for_each = length(var.cloudsql.user_managed_replication) == 0 ? [1] : []
      content {}
    }
    dynamic "user_managed" {
      for_each = length(var.cloudsql.user_managed_replication) == 0 ? [] : [1]
      content {
        dynamic "replicas" {
          for_each = nonsensitive(var.cloudsql.user_managed_replication)
          content {
            location = replicas.value.location
            dynamic "customer_managed_encryption" {
              for_each = compact([replicas.value.kms_key_name])
              content {
                kms_key_name = customer_managed_encryption.value
              }
            }
          }
        }
      }
    }
  }

  labels = {
    slurm_cluster_name = local.slurm_cluster_name
  }
}

resource "google_secret_manager_secret_version" "cloudsql_version" {
  count = (var.cloudsql != null && !var.with_kms) ? 1 : 0

  secret      = google_secret_manager_secret.cloudsql[0].id
  secret_data = jsonencode(var.cloudsql)
}

resource "google_secret_manager_secret_iam_member" "cloudsql_secret_accessor" {
  count = (var.cloudsql != null && !var.with_kms) ? 1 : 0

  secret_id = google_secret_manager_secret.cloudsql[0].id
  role      = "roles/secretmanager.secretAccessor"
  member    = "serviceAccount:${local.service_account.email}"
}

#############################
# RANDOM KEYS TO ENCRYPT
#############################

resource "random_id" "munge_key" {
  byte_length = 1024
}

resource "random_id" "jwt_key" {
  byte_length = 32
}

#############################
# KMS KEYRING
#############################

resource "google_kms_key_ring" "keyring" {
  count    = var.with_kms ? 1 : 0
  name     = "${local.slurm_cluster_name}-keyring"
  location = var.kms.location != null ? var.kms.location : var.region

}

#############################
# KMS CRYPTO KEY
#############################

resource "google_kms_crypto_key" "key" {
<<<<<<< HEAD
  count           = var.with_kms ? 1 : 0
=======
  count           = var.with_kms && var.kms_key == null ? 1 : 0
>>>>>>> 7035bcad
  name            = "${local.slurm_cluster_name}-keyring-key"
  key_ring        = one(google_kms_key_ring.keyring[*].id)
  rotation_period = var.kms.rotation

}

#############################
<<<<<<< HEAD
=======
# LOCAL KMS KEY REFERENCE
#############################

locals {
  kms_key = var.with_kms && var.kms_key == null ? one(google_kms_crypto_key.key[*].id) : var.kms_key
}

#############################
>>>>>>> 7035bcad
# IAM ROLES FOR KMS ACCESS
#############################

# Give encryption permissions to controller only
resource "google_kms_crypto_key_iam_member" "encrypter" {
  for_each = var.with_kms ? {
    controller = "serviceAccount:${local.service_account.email}"
  } : {}

<<<<<<< HEAD
  crypto_key_id = one(google_kms_crypto_key.key[*].id)
=======
  crypto_key_id = local.kms_key
>>>>>>> 7035bcad
  role          = "roles/cloudkms.cryptoKeyEncrypter"
  member        = each.value
}

# Give decryption permissions to controller and computes
resource "google_kms_crypto_key_iam_member" "decrypter" {
  for_each = var.with_kms ? (
    merge(
      { for ns in var.nodeset : "compute-${ns.service_account.email}" => "serviceAccount:${ns.service_account.email}"
      if ns.service_account != null && ns.service_account.email != null && ns.service_account.email != "" },
      { controller = "serviceAccount:${local.service_account.email}" }
    )
  ) : {}

<<<<<<< HEAD
  crypto_key_id = one(google_kms_crypto_key.key[*].id)
=======
  crypto_key_id = local.kms_key
>>>>>>> 7035bcad
  role          = "roles/cloudkms.cryptoKeyDecrypter"
  member        = each.value
}

#############################
<<<<<<< HEAD
# LOCAL KMS KEY REFERENCE
#############################

locals {
  kms_key = var.with_kms ? one(google_kms_crypto_key.key[*].id) : null
}

#############################
=======
>>>>>>> 7035bcad
# ENCRYPT DATA USING KMS
#############################

resource "google_kms_secret_ciphertext" "sql_password" {
  count      = var.with_kms ? 1 : 0
  crypto_key = local.kms_key
  plaintext  = var.cloudsql != null ? var.cloudsql.password : ""
}

resource "google_kms_secret_ciphertext" "munge_key" {
  count      = var.with_kms ? 1 : 0
  crypto_key = local.kms_key
  plaintext  = random_id.munge_key.b64_std
}

resource "google_kms_secret_ciphertext" "jwt_key" {
  count      = var.with_kms ? 1 : 0
  crypto_key = local.kms_key
  plaintext  = random_id.jwt_key.b64_std
}<|MERGE_RESOLUTION|>--- conflicted
+++ resolved
@@ -312,11 +312,7 @@
 #############################
 
 resource "google_kms_crypto_key" "key" {
-<<<<<<< HEAD
-  count           = var.with_kms ? 1 : 0
-=======
   count           = var.with_kms && var.kms_key == null ? 1 : 0
->>>>>>> 7035bcad
   name            = "${local.slurm_cluster_name}-keyring-key"
   key_ring        = one(google_kms_key_ring.keyring[*].id)
   rotation_period = var.kms.rotation
@@ -324,8 +320,6 @@
 }
 
 #############################
-<<<<<<< HEAD
-=======
 # LOCAL KMS KEY REFERENCE
 #############################
 
@@ -334,7 +328,6 @@
 }
 
 #############################
->>>>>>> 7035bcad
 # IAM ROLES FOR KMS ACCESS
 #############################
 
@@ -344,11 +337,7 @@
     controller = "serviceAccount:${local.service_account.email}"
   } : {}
 
-<<<<<<< HEAD
-  crypto_key_id = one(google_kms_crypto_key.key[*].id)
-=======
   crypto_key_id = local.kms_key
->>>>>>> 7035bcad
   role          = "roles/cloudkms.cryptoKeyEncrypter"
   member        = each.value
 }
@@ -363,27 +352,12 @@
     )
   ) : {}
 
-<<<<<<< HEAD
-  crypto_key_id = one(google_kms_crypto_key.key[*].id)
-=======
   crypto_key_id = local.kms_key
->>>>>>> 7035bcad
   role          = "roles/cloudkms.cryptoKeyDecrypter"
   member        = each.value
 }
 
 #############################
-<<<<<<< HEAD
-# LOCAL KMS KEY REFERENCE
-#############################
-
-locals {
-  kms_key = var.with_kms ? one(google_kms_crypto_key.key[*].id) : null
-}
-
-#############################
-=======
->>>>>>> 7035bcad
 # ENCRYPT DATA USING KMS
 #############################
 
