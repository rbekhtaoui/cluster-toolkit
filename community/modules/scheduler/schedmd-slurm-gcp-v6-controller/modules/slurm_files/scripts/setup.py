--- conflicted
+++ resolved
@@ -25,6 +25,7 @@
 import yaml
 from pathlib import Path
 import functools
+import base64
 import base64
 
 import util
@@ -208,7 +209,6 @@
 
 def setup_jwt_key(lkp: util.Lookup):
     jwt_key = Path(slurmdirs.state / "jwt_hs256.key")
-<<<<<<< HEAD
     
     if lkp.is_primary_controller:
         if lookup().cfg.jwt_key:
@@ -224,19 +224,6 @@
         wait_for_key(jwt_key, timeout=300) 
 
 def _generate_key(p: Path) -> None:
-=======
-
-    if lookup().cfg.jwt_key:
-        encoded = util.decrypt(lookup().cfg.kms_key, lookup().cfg.jwt_key)
-        with jwt_key.open('wb') as f:
-            f.write(base64.b64decode(encoded))
-    else:
-        util.run("dd if=/dev/urandom bs=32 count=1 >"+str(jwt_key), shell=True)
-
-    util.chown_slurm(jwt_key, mode=0o400)
-
-
-def _generate_key(p: Path) -> None:
 
     if lookup().cfg.munge_key:
         encoded = util.decrypt(lookup().cfg.kms_key, lookup().cfg.munge_key)   
@@ -244,7 +231,6 @@
             f.write(base64.b64decode(encoded))
     else:
         run(f"dd if=/dev/random of={p} bs=1024 count=1")
->>>>>>> 7035bcad
 
     if lookup().cfg.munge_key:
         encoded = util.decrypt(lookup().cfg.kms_key, lookup().cfg.munge_key)   
