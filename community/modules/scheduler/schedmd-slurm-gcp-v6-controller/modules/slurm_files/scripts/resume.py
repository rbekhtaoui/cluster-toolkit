#!/slurm/python/venv/bin/python3.13

# Copyright (C) SchedMD LLC.
# Copyright 2015 Google Inc. All rights reserved.
#
# Licensed under the Apache License, Version 2.0 (the "License");
# you may not use this file except in compliance with the License.
# You may obtain a copy of the License at
#
#     http://www.apache.org/licenses/LICENSE-2.0
#
# Unless required by applicable law or agreed to in writing, software
# distributed under the License is distributed on an "AS IS" BASIS,
# WITHOUT WARRANTIES OR CONDITIONS OF ANY KIND, either express or implied.
# See the License for the specific language governing permissions and
# limitations under the License.

from typing import List, Optional, Dict, Any
import argparse
from datetime import timedelta
import shlex
import json
import logging
import os
import yaml
import collections
from pathlib import Path
from dataclasses import dataclass
from addict import Dict as NSDict # type: ignore
from concurrent.futures import ThreadPoolExecutor, as_completed
import time

import util
from util import (
    chunked,
    ensure_execute,
    execute_with_futures,
    log_api_request,
    map_with_futures,
    run,
    separate,
    to_hostlist,
    trim_self_link,
    wait_for_operation,
)
from util import lookup, ReservationDetails
import tpu
import mig_flex

log = logging.getLogger()

PLACEMENT_MAX_CNT = 1500
# Placement group needs to be the same for an entire bulk_insert hence
# if placement is used the actual BULK_INSERT_LIMIT will be
# max([1000, PLACEMENT_MAX_CNT])
BULK_INSERT_LIMIT = 5000

# https://cloud.google.com/compute/docs/instance-groups#types_of_managed_instance_groups
ZONAL_MIG_SIZE_LIMIT = 1000
MAX_FAILOVER_TIMEOUT = 300

@dataclass(frozen=True)
class ResumeJobData:
    job_id: int
    partition: str
    nodes_alloc: List[str]

@dataclass(frozen=True)
class ResumeData:
    jobs: List[ResumeJobData]


def get_resume_file_data() -> Optional[ResumeData]:
    if not (path := os.getenv("SLURM_RESUME_FILE")):
        log.error("SLURM_RESUME_FILE was not in environment. Cannot get detailed job, node, partition allocation data.")
        return None
    blob = Path(path).read_text()
    log.debug(f"Resume data: {blob}")
    data = json.loads(blob)

    jobs = []
    for jo in data.get("jobs", []):
        job = ResumeJobData(
            job_id = jo.get("job_id"),
            partition = jo.get("partition"),
            nodes_alloc = util.to_hostnames(jo.get("nodes_alloc")),
        )
        jobs.append(job)
    return ResumeData(jobs=jobs)

def instance_properties(nodeset: NSDict, model:str, placement_group:Optional[str], labels:Optional[dict], job_id:Optional[int]):
    props = NSDict()

    if labels: # merge in extra labels on instance and disks
        template_link = lookup().node_template(model)
        template_info = lookup().template_info(template_link)

        props.labels = {**template_info.labels, **labels}
        
        for disk in template_info.disks:
            if disk.initializeParams.get("diskType", "local-ssd") == "local-ssd":
                continue # do not label local ssd
            disk.initializeParams.labels.update(labels)
        props.disks = template_info.disks

    if placement_group:
        props.resourcePolicies = [placement_group]

    if reservation := lookup().nodeset_reservation(nodeset):
        update_reservation_props(reservation, props, placement_group, reservation.calendar)

    if (fr := lookup().future_reservation(nodeset)) and fr.specific:
        assert fr.active_reservation
        update_reservation_props(fr.active_reservation, props, placement_group, fr.calendar)

    if props.resourcePolicies:
       props.scheduling.onHostMaintenance = "TERMINATE"

    if nodeset.maintenance_interval:
        props.scheduling.maintenanceInterval = nodeset.maintenance_interval

    if nodeset.dws_flex.enabled and nodeset.dws_flex.use_bulk_insert:
        update_props_dws(props, nodeset.dws_flex, job_id)

    # Override with properties explicit specified in the nodeset
    props.update(nodeset.get("instance_properties") or {})
    return props

def update_reservation_props(reservation:ReservationDetails, props:NSDict, placement_group:Optional[str], calendar_mode:bool) -> None:
    props.reservationAffinity = {
        "consumeReservationType": "SPECIFIC_RESERVATION",
        "key": f"compute.{util.universe_domain()}/reservation-name",
        "values": [reservation.bulk_insert_name],
    }

    if reservation.dense or calendar_mode:
        props.scheduling.provisioningModel = "RESERVATION_BOUND"

    # Figure out `resourcePolicies`
    if reservation.policies: # use ones already attached to reservations
        props.resourcePolicies = reservation.policies
    elif reservation.dense and placement_group: # use once created by Slurm
        props.resourcePolicies = [placement_group]
    else: # vanilla reservations don't support external policies
        props.resourcePolicies = []
    log.info(
        f"reservation {reservation.bulk_insert_name} is being used with resourcePolicies: {props.resourcePolicies}")

def update_props_dws(props: NSDict, dws_flex: NSDict, job_id: Optional[int]) -> None:
    props.scheduling.onHostMaintenance = "TERMINATE"
    props.scheduling.instanceTerminationAction = "DELETE"
    props.reservationAffinity['consumeReservationType'] = "NO_RESERVATION"
    props.scheduling.maxRunDuration['seconds'] = dws_flex_duration(dws_flex, job_id)

def dws_flex_duration(dws_flex: NSDict, job_id: Optional[int]) -> int:
    max_duration = dws_flex.max_run_duration
    if dws_flex.use_job_duration and job_id is not None and (job := lookup().job(job_id)) and job.duration:
        if timedelta(seconds=30) <= job.duration <= timedelta(weeks=1):
            max_duration = int(job.duration.total_seconds())
        else:
            log.info("Job TimeLimit cannot be less than 30 seconds or exceed one week")
    return max_duration

def create_instances_request(nodes: List[str], placement_group: Optional[str], excl_job_id: Optional[int], region: Optional[str]= None):
    """Call regionInstances.bulkInsert to create instances"""
    assert 0 < len(nodes) <= BULK_INSERT_LIMIT

    # model here indicates any node that can be used to describe the rest
    model = next(iter(nodes))
    log.debug(f"create_instances_request: {model} placement: {placement_group}")

    nodeset = lookup().node_nodeset(model)
    template = lookup().node_template(model)
    labels = {"slurm_job_id": excl_job_id} if excl_job_id else None

    body = dict(
        count = len(nodes),
        sourceInstanceTemplate = template.get(region) if isinstance(template, dict) else template,
        # key is instance name, value overwrites properties (no overwrites)
        perInstanceProperties = {k: {} for k in nodes},
        instanceProperties = instance_properties(
            nodeset, model, placement_group, labels, excl_job_id
        ),
    )

    if placement_group and excl_job_id is not None:
        pass # do not set minCount to force "all or nothing" behavior
    else:
        body["minCount"] = 1

    zone_allow = (nodeset.zone_policy_allow.get(region) if isinstance(nodeset.zone_policy_allow, dict) else nodeset.zone_policy_allow) or []
    zone_deny = (nodeset.zone_policy_deny.get(region) if isinstance(nodeset.zone_policy_deny, dict) else nodeset.zone_policy_deny) or []

    if len(zone_allow) == 1 : # if only one zone is used, use zonal BulkInsert API, as less prone to errors
        api_method = lookup().compute.instances().bulkInsert
        method_args = {"zone": zone_allow[0]}
    else:
        api_method = lookup().compute.regionInstances().bulkInsert
        method_args = {"region": lookup().node_region(model) or region}
        
        body["locationPolicy"] = dict(
            locations = {
                **{ f"zones/{z}": {"preference": "ALLOW"} for z in zone_allow },
                **{ f"zones/{z}": {"preference": "DENY"} for z in zone_deny }},
            targetShape = nodeset.zone_target_shape,
        )
    
    req = api_method(
        project=lookup().project, 
        body=body, 
        **method_args)
    log.debug(f"new request: endpoint={req.methodId} nodes={to_hostlist(nodes)}")
    log_api_request(req)
    return req

def attempt_create_instances_in_region(group, chunk, region):
    """
    Prepare bulkInsert request for a specific region
    """
    try:
        bi_inserts = {}
        log.info(f"Attempting to create instances for group {group} in region {region}")

        bi_inserts[group] = create_instances_request(
            chunk.nodes, chunk.partition, chunk.placement_group, chunk.job_id, region
        )
        return bi_inserts
    except Exception as e:
        log.error(f"Error preparing bulk insert for group {group} in region {region}: {e}")
        raise

def attempt_create_with_failover(group, chunk, regions, resume_data):
    """
    Attempt to create instances with automatic failover across all regions
    Returns (success: bool, bulk_operations: dict)
    """
    log.info(f"Starting multi-region failover for group {group} across regions: {regions}")
    
    for region_index, region in enumerate(regions):
        try:
            log.info(f"Attempting to create instances for group {group} in region {region} (attempt {region_index + 1}/{len(regions)})")
            bi_inserts = {}
            
            bi_inserts_result = attempt_create_instances_in_region(group, chunk, region)
    
            try:
                bulk_ops = dict(
                    zip(bi_inserts.keys(), map_with_futures(ensure_execute, bi_inserts.values()))
                )
            except Exception as e:
                log.warning(f"Exception executing bulkInsert for group {group} in region {region}: {e}")
                continue
            
            started = {
                grp: op for grp, op in bulk_ops.items() if not isinstance(op, Exception)
            }
            failed = {
                grp: err for grp, err in bulk_ops.items() if isinstance(err, Exception)
            }
            
            if failed:
                failed_reqs = [f"{grp}: {str(err)}" for grp, err in failed.items()]
                log.warning(f"bulkInsert API failures in region {region}: {'; '.join(failed_reqs)}")
                
                if region_index == len(regions) - 1:
                    log.error(f"Last region {region} also failed for group {group}")
                    return False, {}
                else:
                    log.info(f"Trying next region for group {group}")
                    continue
            
            if started:
                log.info(f"bulkInsert successful for group {group} in region {region}")
                if log.isEnabledFor(logging.DEBUG):
                    for grp, op in started.items():
                        group_nodes = to_hostlist_fast(chunk.nodes)
                        name = op["name"]
                        gid = op["operationGroupId"]
                        log.debug(
                            f"new bulkInsert operation started: group={grp} nodes={group_nodes} name={name} operationGroupId={gid} region={region}"
                        )
                
                try:
                    bulk_operations = {grp: wait_for_operation(op) for grp, op in started.items()}
                    
                    successful_operations = {}
                    operation_errors = {}
                    
                    for grp, bulk_op in bulk_operations.items():
                        if "error" in bulk_op:
                            operation_errors[grp] = bulk_op["error"]
                        else:
                            successful_operations[grp] = bulk_op
                    
                    if operation_errors and not successful_operations:
                        log.warning(f"All bulkInsert operations failed in region {region}: {operation_errors}")
                        if region_index == len(regions) - 1:
                            log.error(f"Last region {region} operations failed for group {group}")
                            return False, {}
                        else:
                            continue
                    
                    log.info(f"bulkInsert operations completed for group {group} in region {region}")
                    return True, bulk_operations
                    
                except Exception as e:
                    log.warning(f"Exception waiting for operations in region {region}: {e}")
                    if region_index == len(regions) - 1:
                        return False, {}
                    else:
                        continue
            else:
                log.warning(f"No operations started for group {group} in region {region}")
                continue
                
        except Exception as e:
            log.warning(f"Unexpected exception for group {group} in region {region}: {e}")
            if region_index == len(regions) - 1:
                log.error(f"All regions exhausted for group {group}, last error: {e}")
                return False, {}
            else:
                continue
    
    log.error(f"All regions failed for group {group}")
    return False, {}

@dataclass()
class PlacementAndNodes:
    placement: Optional[str]
    nodes: List[str]

@dataclass(frozen=True)
class BulkChunk:
    nodes: List[str]
    prefix: str # <cluster_name>-<nodeset_name>
    chunk_idx: int
    excl_job_id: Optional[int]
    placement_group: Optional[str] = None

    @property
    def name(self):
        if self.placement_group is not None:
            return f"{self.prefix}:job{self.excl_job_id}:{self.placement_group}:{self.chunk_idx}"
        if self.excl_job_id is not None:
            return f"{self.prefix}:job{self.excl_job_id}:{self.chunk_idx}"
        return f"{self.prefix}:{self.chunk_idx}"
    

def group_nodes_bulk(nodes: List[str], resume_data: Optional[ResumeData], lkp: util.Lookup):
    """group nodes by nodeset, placement_group, exclusive_job_id if any"""
    if resume_data is None: # all nodes will be considered jobless
        resume_data = ResumeData(jobs=[])
        
    nodes_set = set(nodes) # turn into set to simplify intersection
    non_excl = nodes_set.copy()
    groups : Dict[Optional[int], List[PlacementAndNodes]] = {} # excl_job_id|none -> PlacementAndNodes

    # expand all exclusive job nodelists
    for job in resume_data.jobs:
        if not lkp.cfg.partitions[job.partition].enable_job_exclusive: 
            continue

        groups[job.job_id] = []
        # placement group assignment is based on all allocated nodes, ...
        for pn in create_placements(job.nodes_alloc, job.job_id, lkp):
            groups[job.job_id].append(
                PlacementAndNodes(
                    placement=pn.placement,
                    #... but we only want to handle nodes in nodes_resume in this run.
                    nodes = sorted(set(pn.nodes) & nodes_set)
                ))
        non_excl.difference_update(job.nodes_alloc)

    groups[None] = create_placements(sorted(non_excl), excl_job_id=None, lkp=lkp)

    def chunk_nodes(nodes: List[str]):
        if not nodes:
            return []
        
        model = nodes[0]
        
        if lkp.is_flex_node(model):
            chunk_size = ZONAL_MIG_SIZE_LIMIT
        elif lkp.node_is_tpu(model):
            ns_name = lkp.node_nodeset_name(model)
            chunk_size = tpu.TPU.make(ns_name, lkp).vmcount
        else:
            chunk_size = BULK_INSERT_LIMIT

        return chunked(nodes, n=chunk_size)
    
    chunks = [
        BulkChunk(
            nodes=nodes_chunk,
            prefix=lkp.node_prefix(nodes_chunk[0]), # <cluster_name>-<nodeset_name>
            excl_job_id = job_id,
            placement_group=pn.placement,
            chunk_idx=i)

        for job_id, placements in groups.items()
        for pn in placements if pn.nodes
        for i, nodes_chunk in enumerate(chunk_nodes(pn.nodes))
    ]
    return {chunk.name: chunk for chunk in chunks}


def resume_nodes(nodes: List[str], resume_data: Optional[ResumeData]):
    """resume nodes in nodelist"""
    lkp = lookup()
    # Prevent dormant nodes associated with a reservation from being resumed
    nodes, dormant_res_nodes = util.separate(lkp.is_dormant_res_node, nodes)
    
    if dormant_res_nodes:
        log.warning(f"Resume was unable to resume reservation nodes={dormant_res_nodes}")
        down_nodes_notify_jobs(dormant_res_nodes, "Reservation is not active, nodes cannot be resumed", resume_data)

    nodes, flex_managed = util.separate(lkp.is_provisioning_flex_node, nodes)
    if flex_managed:
        log.warning(f"Resume was unable to resume nodes={flex_managed} already managed by MIGs")
        down_nodes_notify_jobs(flex_managed, "VM is managed MIG, can not be resumed", resume_data)

    if not nodes:
        log.info("No nodes to resume")
        return

    nodes = sorted(nodes, key=lkp.node_prefix)
    grouped_nodes = group_nodes_bulk(nodes, resume_data, lkp)

    if log.isEnabledFor(logging.DEBUG):
        grouped_nodelists = {
            group: to_hostlist(chunk.nodes) for group, chunk in grouped_nodes.items()
        }
        log.debug(
            "node bulk groups: \n{}".format(yaml.safe_dump(grouped_nodelists).rstrip())
        )

    tpu_chunks, flex_chunks = [], []
    multi_region_groups = {}
    bi_inserts = {}
    regions = lkp.multiregional_regions(nodes)

    for group, chunk in grouped_nodes.items():
        model = chunk.nodes[0]

        if lkp.node_is_tpu(model):
            tpu_chunks.append(chunk.nodes)
        elif lkp.is_flex_node(model):
            flex_chunks.append(chunk)
        else:
<<<<<<< HEAD
            multi_region_groups[group] = chunk

    for chunk in flex_chunks:
        mig_flex.resume_flex_chunk(chunk.nodes, chunk.excl_job_id, lkp)

    bulk_ops = {}

    for group, chunk in multi_region_groups.items():
        try:
            log.info(f"Attempting multi-region resume for group={group} regions={chunk.regions}")
            success, op = attempt_create_with_failover_parallel(group, chunk, chunk.regions, resume_data)
            if success:
                bulk_ops[group] = op
            else:
                log.error(f"Failed to resume nodes for group={group} in all regions")
                down_nodes_notify_jobs(chunk.nodes, "Failed to create nodes in all regions", resume_data)

        except Exception as e:
            log.error(f"Error resuming nodes for group={group}: {e}")
            down_nodes_notify_jobs(chunk.nodes, f"GCP Error: {str(e)}", resume_data)
    
    if log.isEnabledFor(logging.DEBUG):
        for group, op in bulk_ops.items():
            if isinstance(op, dict):
                name = op.get("name")
                gid = op.get("operationGroupId")
                log.debug(f"new bulkInsert operation started: group={group} nodes={grouped_nodelists[group]} name={name} operationGroupId={gid}")

    # wait for all bulkInserts to complete and log any errors
    bulk_operations = {}
    for group, op in bulk_ops.items():
        if isinstance(op, dict): 
            bulk_operations[group] = wait_for_operation(op)
=======
            if len(regions) > 1:
                # Handle multi-region failover
                success, bulk_operations = attempt_create_with_failover(group, chunk, regions, resume_data)
                if not success:
                    log.error(f"All regions failed for group {group}")
                    down_nodes_notify_jobs(chunk.nodes, f"Failed to create instances in all regions for group {group}", resume_data)
            else :
                bi_inserts[group] = create_instances_request(
                    chunk.nodes, chunk.placement_group, chunk.excl_job_id
                )

    for chunk in flex_chunks:
        mig_flex.resume_flex_chunk(chunk.nodes, chunk.excl_job_id, lkp)
    
    if len(regions) == 1
        # execute all bulkInsert requests  with batch
        bulk_ops = dict(
            zip(bi_inserts.keys(), map_with_futures(ensure_execute, bi_inserts.values()))
        )
        log.debug(f"bulk_ops={yaml.safe_dump(bulk_ops)}")
        started = {
            group: op for group, op in bulk_ops.items() if not isinstance(op, Exception)
        }
        failed = {
            group: err for group, err in bulk_ops.items() if isinstance(err, Exception)
        }
        if failed:
            failed_reqs = [str(e) for e in failed.items()]
            log.error("bulkInsert API failures: {}".format("; ".join(failed_reqs)))
            for ident, exc in failed.items():
                down_nodes_notify_jobs(grouped_nodes[ident].nodes, f"GCP Error: {exc._get_reason()}", resume_data) # type: ignore

        if log.isEnabledFor(logging.DEBUG):
            for group, op in started.items():
                group_nodes = grouped_nodelists[group]
                name = op["name"]
                gid = op["operationGroupId"]
                log.debug(
                    f"new bulkInsert operation started: group={group} nodes={group_nodes} name={name} operationGroupId={gid}"
                )
    
        # wait for all bulkInserts to complete and log any errors
        bulk_operations = {group: wait_for_operation(op) for group, op in started.items()}
>>>>>>> 06f13513

    # Start TPU after regular nodes so that regular nodes are not affected by the slower TPU nodes
    execute_with_futures(tpu.start_tpu, tpu_chunks)

    for group, op in bulk_operations.items():
        _handle_bulk_insert_op(op, grouped_nodes[group].nodes, resume_data)
        

def _get_failed_zonal_instance_inserts(bulk_op: Any, zone: str, lkp: util.Lookup) -> list[Any]:
    group_id = bulk_op["operationGroupId"]
    user = bulk_op["user"]
    started = bulk_op["startTime"]
    ended = bulk_op["endTime"]
   
    fltr = f'(user eq "{user}") AND (operationType eq "insert") AND (creationTimestamp > "{started}") AND (creationTimestamp < "{ended}")'
    act = lkp.compute.zoneOperations()
    req = act.list(project=lkp.project, zone=zone, filter=fltr)
    ops = []
    while req is not None:
        result = util.ensure_execute(req)
        for op in result.get("items", []):
            if op.get("operationGroupId") == group_id and "error" in op:
                ops.append(op)
        req = act.list_next(req, result)
    return ops


def _get_failed_instance_inserts(bulk_op: Any, lkp: util.Lookup) -> list[Any]:
    zones = set() # gather zones that had failed inserts
    for loc, stat in bulk_op.get("instancesBulkInsertOperationMetadata", {}).get("perLocationStatus", {}).items():
        pref, zone = loc.split("/", 1)
        if not pref == "zones":
            log.error(f"Unexpected location: {loc} in operation {bulk_op['name']}")
            continue
        if stat.get("targetVmCount", 0) !=  stat.get("createdVmCount", 0):
            zones.add(zone)
    
    res = []
    for zone in zones:
        res.extend(_get_failed_zonal_instance_inserts(bulk_op, zone, lkp))
    return res

def _handle_bulk_insert_op(op: Dict, nodes: List[str], resume_data: Optional[ResumeData]) -> None:
    """
    Handles **DONE** BulkInsert operations
    """
    assert op["operationType"] == "bulkInsert" and op["status"] == "DONE", f"unexpected op: {op}"

    group_id = op["operationGroupId"]
    if "error" in op:
        error = op["error"]["errors"][0]
        log.error(
            f"bulkInsert operation error: {error['code']} name={op['name']} operationGroupId={group_id} nodes={to_hostlist(nodes)}"
        )
    
    created = 0
    for status in op["instancesBulkInsertOperationMetadata"]["perLocationStatus"].values():
        created += status.get("createdVmCount", 0)
    if created == len(nodes):
        log.info(f"created {len(nodes)} instances: nodes={to_hostlist(nodes)}")
        return # no need to gather status of insert-operations.

    # TODO: don't gather insert-operations per bulkInsert request, instead aggregate it
    #  across all bulkInserts (goes one level above this function) 
    failed = _get_failed_instance_inserts(op, util.lookup())
    
    # Multiple errors are possible, group by all of them (joined string codes)
    by_error_inserts = util.groupby_unsorted(
        failed,
        lambda op: "+".join(err["code"] for err in op["error"]["errors"]),
    )
    for code, failed_ops in by_error_inserts:
        failed_ops = list(failed_ops)
        failed_nodes = [trim_self_link(op["targetLink"]) for op in failed_ops]
        hostlist = util.to_hostlist(failed_nodes)
        log.error(
            f"{len(failed_nodes)} instances failed to start: {code} ({hostlist}) operationGroupId={group_id}"
        )

        msg = "; ".join(
            f"{err['code']}: {err['message'] if 'message' in err else 'no message'}"
            for err in failed_ops[0]["error"]["errors"]
        )
        if code != "RESOURCE_ALREADY_EXISTS":
            down_nodes_notify_jobs(failed_nodes, f"GCP Error: {msg}", resume_data)
        log.error(
            f"errors from insert for node '{failed_nodes[0]}' ({failed_ops[0]['name']}): {msg}"
        )

def attempt_create_with_failover_parallel(group, chunk, regions, resume_data):
    """
    Attempt to create instances in parallel across multiple regions.
    Returns (success: bool, bulk_operations: dict)
    """
    log.info(f"Starting multi-region parallel failover for group {group} across regions: {regions}")
    
    start_time = time.time()

    def create_in_region(region):
        try:
            log.info(f"[{region}] Preparing bulkInsert for group {group}")
            bi_req = create_instances_request(chunk.nodes, chunk.partition, chunk.placement_group, chunk.job_id, region)
            op = ensure_execute(bi_req)
            log.debug(f"[{region}] bulkInsert started for group {group}")
            completed = wait_for_operation(op)
            return region, completed
        except Exception as e:
            return region, e

    with ThreadPoolExecutor(max_workers=len(regions)) as executor:
        futures = {executor.submit(create_in_region, r): r for r in regions}

        for future in as_completed(futures, timeout=MAX_FAILOVER_TIMEOUT):
            region = futures[future]
            try:
                result = future.result()
                if not isinstance(result[1], Exception):
                    # Success -> cancel other futures
                    log.info(f"Success in region {region} for group {group}")
                    for f in futures:
                        f.cancel()
                    return True, {group: result[1]}
                else:
                    log.warning(f"[{region}] Failed to create instances: {result[1]}")
            except Exception as e:
                log.error(f"[{region}] Exception during failover: {e}")

    elapsed = time.time() - start_time
    log.error(f"All regions failed for group {group} after {elapsed:.2f}s")
    return False, {}

def down_nodes_notify_jobs(nodes: List[str], reason: str, resume_data: Optional[ResumeData]) -> None:
    """set nodes down with reason"""
    nodes_set = set(nodes) # turn into set to speed up intersection
    jobs = resume_data.jobs if resume_data else []
    reason_quoted = shlex.quote(reason)

    for job in jobs:
        if not (set(job.nodes_alloc) & nodes_set):
            continue
        run(f"{lookup().scontrol} update jobid={job.job_id} admincomment={reason_quoted}", check=False)
        run(f"{lookup().scontrol} notify {job.job_id} {reason_quoted}", check=False)

    nodelist = util.to_hostlist(nodes)
    log.error(f"Marking nodes {nodelist} as DOWN, reason: {reason}")
    run(f"{lookup().scontrol} update nodename={nodelist} state=down reason={reason_quoted}", check=False)
    
    


def create_placement_request(pg_name: str, region: str, max_distance: Optional[int], accelerator_topology: Optional[str]):
    config = {
        "name": pg_name,
        "region": region,
        "groupPlacementPolicy": {
            "collocation": "COLLOCATED",
            "maxDistance": max_distance,
            "gpuTopology": accelerator_topology,
        },
    }
    
    request = lookup().compute.resourcePolicies().insert(
        project=lookup().project, region=region, body=config
    )
    log_api_request(request)
    return request


def create_placements(nodes: List[str], excl_job_id:Optional[int], lkp: util.Lookup) -> List[PlacementAndNodes]:
    nodeset_map = collections.defaultdict(list)
    for node in nodes: # split nodes on nodesets
        nodeset_map[lkp.node_nodeset_name(node)].append(node)

    placements = []
    for _, ns_nodes in nodeset_map.items():
        placements.extend(create_nodeset_placements(ns_nodes, excl_job_id, lkp))
    return placements


def _allocate_nodes_to_placements(nodes: List[str], excl_job_id:Optional[int], lkp: util.Lookup) -> List[PlacementAndNodes]:
    # canned result for no placement policies created
    no_pp = [PlacementAndNodes(placement=None, nodes=nodes)]

    model = nodes[0]
    nodeset = lkp.node_nodeset(model)

    is_slice = bool(getattr(nodeset, 'accelerator_topology', None))

    excl_job_placement = (excl_job_id is not None) and (not is_slice)
    
    if excl_job_placement and len(nodes) < 2:
        return no_pp # don't create placement_policy for just one node

    if lkp.is_flex_node(model):
        return no_pp # TODO(FLEX): Add support for workload policies 
    if lkp.node_is_tpu(model):
        return no_pp
    if not (nodeset.enable_placement and valid_placement_node(model)):
        return no_pp
    
    max_count = calculate_chunk_size(nodeset, lkp)

    name_prefix = f"{lkp.cfg.slurm_cluster_name}-slurmgcp-managed-{nodeset.nodeset_name}"
   
    if excl_job_placement: # simply chunk given nodes by max size of placement
        return [
            PlacementAndNodes(placement=f"{name_prefix}-{excl_job_id}-{i}", nodes=chunk)
            for i, chunk in enumerate(chunked(nodes, n=max_count))
        ]

    # split whole nodeset (not only nodes to resume) into chunks of max size of placement
    # create placements (most likely already exists) placements for requested nodes
    chunks = collections.defaultdict(list) # chunk_id -> nodes
    invalid = []

    for node in nodes:
        try:
            chunk = lkp.node_index(node) // max_count
            chunks[chunk].append(node)
        except:
            invalid.append(node)
    
    placements = [
        # NOTE: use 0 instead of job_id for consistency with previous SlurmGCP behavior
        PlacementAndNodes(placement=f"{name_prefix}-0-{c_id}", nodes=c_nodes) 
        for c_id, c_nodes in chunks.items() 
    ]

    if invalid:
        placements.append(PlacementAndNodes(placement=None, nodes=invalid))
        log.error(f"Could not find placement for nodes with unexpected names: {to_hostlist(invalid)}")

    return placements

def calculate_hosts_per_topo(accelerator_topology: str, machine_type: NSDict) -> int:
    # Calculate total number of hosts per topology (Assumes format: '1x72')
    try:
        top_split = [int(x) for x in accelerator_topology.split("x")]
    except Exception as e:
        log.error(f"Accelerator topology {accelerator_topology} is formatted incorrectly.")
        raise e

    if len(machine_type.accelerators) == 0:
        gpus_per_machine = 0
    else: 
        gpus_per_machine = machine_type.accelerators[0].count

    if len(top_split) != 2:
        log.error(f"Accelerator topology {accelerator_topology} is formatted incorrectly.")
    elif top_split[0] <= 0 or top_split[1] <= 0:
        log.error(f"Accelerator topology {accelerator_topology} is formatted incorrectly.")
    elif gpus_per_machine <= 0:
        log.error(f"The machine type has no accelerators. Cannot use accelerator topology {accelerator_topology}.")
    elif top_split[1] % gpus_per_machine:
        log.error(f"The GPU count {gpus_per_machine} per node is not a factor of the accelerator topology {accelerator_topology}")
    
    return (top_split[0] * top_split[1]) // gpus_per_machine
 
def calculate_chunk_size(nodeset: NSDict, lkp: util.Lookup) -> int:
    # Calculates the chunk size based on max distance value received or accelerator topology
    # Assuming nodeset is not tpu
    machine_type = lkp.template_info(nodeset.instance_template).machine_type
    max_distance = nodeset.placement_max_distance
    accelerator_topology = nodeset.accelerator_topology

    # Look for accelerator topology first
    if accelerator_topology:
        hosts_per_topo = calculate_hosts_per_topo(accelerator_topology, machine_type)
        return hosts_per_topo

    if max_distance == 1:
        return 22
    elif max_distance == 2:
        if machine_type.family.startswith("a3"):
            return 256
        else:
            return 150
    elif max_distance == 3:
        return 1500
    else:
        return PLACEMENT_MAX_CNT

def create_nodeset_placements(nodes: List[str], excl_job_id:Optional[int], lkp: util.Lookup) -> List[PlacementAndNodes]:    
    placements = _allocate_nodes_to_placements(nodes, excl_job_id, lkp)
    region = lkp.node_region(nodes[0])
    max_distance = lkp.node_nodeset(nodes[0]).get('placement_max_distance')
    accelerator_topology = lkp.nodeset_accelerator_topology(lkp.node_nodeset_name(nodes[0]))

    if log.isEnabledFor(logging.DEBUG):
        debug_p = {p.placement: to_hostlist(p.nodes) for p in placements}
        log.debug(
            f"creating {len(placements)} placement groups: \n{yaml.safe_dump(debug_p).rstrip()}"
        )

    requests = {
        p.placement: create_placement_request(p.placement, region, max_distance, accelerator_topology) for p in placements if p.placement
    }
    if not requests:
        return placements
    # TODO: aggregate all requests for whole resume and execute them at once (don't limit to nodeset/job)
    ops = dict(
        zip(requests.keys(), map_with_futures(ensure_execute, requests.values()))
    )

    def classify_result(item):
        op = item[1]
        if not isinstance(op, Exception):
            return "submitted"
        if all(e.get("reason") == "alreadyExists" for e in op.error_details): # type: ignore
            return "redundant"
        return "failed"

    grouped_ops = dict(util.groupby_unsorted(list(ops.items()), classify_result))
    submitted, redundant, failed = (
        dict(grouped_ops.get(key, {})) for key in ("submitted", "redundant", "failed")
    )
    if redundant:
        log.warning(
            "placement policies already exist: {}".format(",".join(redundant.keys()))
        )
    if failed:
        reqs = [f"{e}" for _, e in failed.values()]
        log.fatal("failed to create placement policies: {}".format("; ".join(reqs)))
    operations = {group: wait_for_operation(op) for group, op in submitted.items()}
    for group, op in operations.items():
        if "error" in op:
            msg = "; ".join(
                f"{err['code']}: {err['message'] if 'message' in err else 'no message'}"
                for err in op["error"]["errors"]
            )
            log.error(
                f"placement group failed to create: '{group}' ({op['name']}): {msg}"
            )

    log.info(
        f"created {len(operations)} placement groups ({to_hostlist(operations.keys())})"
    )
    return placements


def valid_placement_node(node: str) -> bool:
    invalid_types = frozenset(["e2", "t2d", "n1", "t2a", "m1", "m2", "m3"])
    mt = lookup().node_template_info(node).machineType
    if mt.split("-")[0] in invalid_types:
        log.warn(f"Unsupported machine type for placement policy: {mt}.")
        log.warn(
            f"Please do not use any the following machine types with placement policy: ({','.join(invalid_types)})"
        )
        return False
    return True


def main(nodelist: str) -> None:
    """main called when run as script"""
    log.debug(f"ResumeProgram {nodelist}")
    # Filter out nodes not in config.yaml
    other_nodes, nodes = separate(
        lookup().is_power_managed_node, util.to_hostnames(nodelist)
    )
    if other_nodes:
        log.error(
            f"Ignoring non-power-managed nodes '{to_hostlist(other_nodes)}' from '{nodelist}'"
        )

    if not nodes:
        log.info("No nodes to resume")
        return
    resume_data = get_resume_file_data()
    log.info(f"resume {util.to_hostlist(nodes)}")
    resume_nodes(nodes, resume_data)

if __name__ == "__main__":
    parser = argparse.ArgumentParser()
    parser.add_argument("nodelist", help="list of nodes to resume")
    args = util.init_log_and_parse(parser)
    main(args.nodelist)<|MERGE_RESOLUTION|>--- conflicted
+++ resolved
@@ -447,7 +447,6 @@
         elif lkp.is_flex_node(model):
             flex_chunks.append(chunk)
         else:
-<<<<<<< HEAD
             multi_region_groups[group] = chunk
 
     for chunk in flex_chunks:
@@ -481,51 +480,6 @@
     for group, op in bulk_ops.items():
         if isinstance(op, dict): 
             bulk_operations[group] = wait_for_operation(op)
-=======
-            if len(regions) > 1:
-                # Handle multi-region failover
-                success, bulk_operations = attempt_create_with_failover(group, chunk, regions, resume_data)
-                if not success:
-                    log.error(f"All regions failed for group {group}")
-                    down_nodes_notify_jobs(chunk.nodes, f"Failed to create instances in all regions for group {group}", resume_data)
-            else :
-                bi_inserts[group] = create_instances_request(
-                    chunk.nodes, chunk.placement_group, chunk.excl_job_id
-                )
-
-    for chunk in flex_chunks:
-        mig_flex.resume_flex_chunk(chunk.nodes, chunk.excl_job_id, lkp)
-    
-    if len(regions) == 1
-        # execute all bulkInsert requests  with batch
-        bulk_ops = dict(
-            zip(bi_inserts.keys(), map_with_futures(ensure_execute, bi_inserts.values()))
-        )
-        log.debug(f"bulk_ops={yaml.safe_dump(bulk_ops)}")
-        started = {
-            group: op for group, op in bulk_ops.items() if not isinstance(op, Exception)
-        }
-        failed = {
-            group: err for group, err in bulk_ops.items() if isinstance(err, Exception)
-        }
-        if failed:
-            failed_reqs = [str(e) for e in failed.items()]
-            log.error("bulkInsert API failures: {}".format("; ".join(failed_reqs)))
-            for ident, exc in failed.items():
-                down_nodes_notify_jobs(grouped_nodes[ident].nodes, f"GCP Error: {exc._get_reason()}", resume_data) # type: ignore
-
-        if log.isEnabledFor(logging.DEBUG):
-            for group, op in started.items():
-                group_nodes = grouped_nodelists[group]
-                name = op["name"]
-                gid = op["operationGroupId"]
-                log.debug(
-                    f"new bulkInsert operation started: group={group} nodes={group_nodes} name={name} operationGroupId={gid}"
-                )
-    
-        # wait for all bulkInserts to complete and log any errors
-        bulk_operations = {group: wait_for_operation(op) for group, op in started.items()}
->>>>>>> 06f13513
 
     # Start TPU after regular nodes so that regular nodes are not affected by the slower TPU nodes
     execute_with_futures(tpu.start_tpu, tpu_chunks)
