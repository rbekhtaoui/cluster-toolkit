/**
 * Copyright 2023 Google LLC
 *
 * Licensed under the Apache License, Version 2.0 (the "License");
 * you may not use this file except in compliance with the License.
 * You may obtain a copy of the License at
 *
 *      http://www.apache.org/licenses/LICENSE-2.0
 *
 * Unless required by applicable law or agreed to in writing, software
 * distributed under the License is distributed on an "AS IS" BASIS,
 * WITHOUT WARRANTIES OR CONDITIONS OF ANY KIND, either express or implied.
 * See the License for the specific language governing permissions and
 * limitations under the License.
 */

variable "project_id" {
  description = "ID of project in which the notebook will be created."
  type        = string
}

variable "deployment_name" {
  description = "Name of the HPC deployment; used as part of name of the notebook."
  type        = string
  # notebook name can have: lowercase letters, numbers, or hyphens (-) and cannot end with a hyphen
  validation {
    error_message = "The notebook name uses 'deployment_name' -- can only have: lowercase letters, numbers, or hyphens"
    condition     = can(regex("^[a-z0-9]+(?:-[a-z0-9]+)*$", var.deployment_name))
  }
}

variable "zone" {
  description = "The zone to deploy to"
  type        = string
}

variable "machine_type" {
  description = "The machine type to employ"
  type        = string
}

variable "labels" {
  description = "Labels to add to the resource Key-value pairs."
  type        = map(string)
}

variable "instance_image" {
  description = "Instance Image"
  type        = map(string)
  default = {
    project = "deeplearning-platform-release"
    family  = "tf-latest-cpu"
    name    = null
  }

  validation {
    condition     = can(coalesce(var.instance_image.project))
    error_message = "In var.instance_image, the \"project\" field must be a string set to the Cloud project ID."
  }

  validation {
    condition     = can(coalesce(var.instance_image.name)) != can(coalesce(var.instance_image.family))
    error_message = "In var.instance_image, exactly one of \"family\" or \"name\" fields must be set to desired image family or name."
  }
}

variable "gcs_bucket_path" {
  description = "Bucket name, can be provided from the google-cloud-storage module"
  type        = string
  default     = null
}

variable "mount_runner" {
  description = "mount content from the google-cloud-storage module"
  type        = map(string)

  validation {
    condition     = (length(split(" ", var.mount_runner.args)) == 5)
    error_message = "There must be 5 elements in the Mount Runner Arguments: ${var.mount_runner.args} \n "
  }
}

<<<<<<< HEAD
variable "service_account_email" {
  description = "If defined, the instance will use the service account specified instead of the Default Compute Engine Service Account"
  type        = string
  default     = null
=======
variable "network_interfaces" {
  type = list(object({
    network  = optional(string)
    subnet   = optional(string)
    nic_type = optional(string)
    access_configs = optional(list(object({
      external_ip = optional(string)
    })))
  }))
  default     = []
  description = <<EOT
A list of network interfaces for the VM instance. Each network interface is represented by an object with the following fields:

- network: (Optional) The name of the Virtual Private Cloud (VPC) network that this VM instance is connected to.

- subnet: (Optional) The name of the subnetwork within the specified VPC that this VM instance is connected to.

- nic_type: (Optional) The type of vNIC to be used on this interface. Possible values are: `VIRTIO_NET`, `GVNIC`.

- access_configs: (Optional) An array of access configurations for this network interface. The access_config object contains:
  * external_ip: (Required) An external IP address associated with this instance. Specify an unused static external IP address available to the project or leave this field undefined to use an IP from a shared ephemeral IP address pool. If you specify a static external IP address, it must live in the same region as the zone of the instance.
EOT
>>>>>>> 49457de7
}<|MERGE_RESOLUTION|>--- conflicted
+++ resolved
@@ -80,12 +80,12 @@
   }
 }
 
-<<<<<<< HEAD
 variable "service_account_email" {
   description = "If defined, the instance will use the service account specified instead of the Default Compute Engine Service Account"
   type        = string
   default     = null
-=======
+}
+
 variable "network_interfaces" {
   type = list(object({
     network  = optional(string)
@@ -108,5 +108,4 @@
 - access_configs: (Optional) An array of access configurations for this network interface. The access_config object contains:
   * external_ip: (Required) An external IP address associated with this instance. Specify an unused static external IP address available to the project or leave this field undefined to use an IP from a shared ephemeral IP address pool. If you specify a static external IP address, it must live in the same region as the zone of the instance.
 EOT
->>>>>>> 49457de7
 }