#!/bin/bash
# Copyright 2022 Google LLC
#
# Licensed under the Apache License, Version 2.0 (the "License");
# you may not use this file except in compliance with the License.
# You may obtain a copy of the License at
#
#      http://www.apache.org/licenses/LICENSE-2.0
#
# Unless required by applicable law or agreed to in writing, software
# distributed under the License is distributed on an "AS IS" BASIS,
# WITHOUT WARRANTIES OR CONDITIONS OF ANY KIND, either express or implied.
# See the License for the specific language governing permissions and
# limitations under the License.

# Startup script to prepare a new VM to host the web application for the
# Multi-platform HPC Application System

# based on a CentOS 8 system

#set -v

# Obtain metadata of this server
#
GCP_PROJECT=$(curl --silent --show-error http://metadata.google.internal/computeMetadata/v1/project/project-id -H "Metadata-Flavor: Google")
SERVER_IP_ADDRESS=$(curl --silent --fail http://metadata.google.internal/computeMetadata/v1/instance/network-interfaces/0/access-configs/0/external-ip -H "Metadata-Flavor: Google")
if [ -z "${SERVER_IP_ADDRESS}" ]; then
	# No public IP.  Fall back to internal
	SERVER_IP_ADDRESS=$(curl --silent --fail http://metadata.google.internal/computeMetadata/v1/instance/network-interfaces/0/ip -H "Metadata-Flavor: Google")
fi
SERVER_HOSTNAME=$(curl --silent --fail http://metadata/computeMetadata/v1/instance/attributes/hostname -H "Metadata-Flavor: Google")
config_bucket=$(curl --silent --show-error http://metadata/computeMetadata/v1/instance/attributes/webserver-config-bucket -H "Metadata-Flavor: Google")
c2_topic=$(curl --silent --show-error http://metadata/computeMetadata/v1/instance/attributes/ghpcfe-c2-topic -H "Metadata-Flavor: Google")
deploy_mode=$(curl --silent --show-error http://metadata/computeMetadata/v1/instance/attributes/deploy_mode -H "Metadata-Flavor: Google")

# Exit if deployment already exists to stop startup script running on reboots
#
if [[ -d /opt/gcluster/hpc-toolkit ]]; then
	printf "It appears gcluster has already been deployed. Exiting...\n"
	exit 0
fi

printf "\n############## Setting SELinux to Permissive ###############\n"
setenforce 0
sed -i -e 's/SELINUX=enforcing/SELINUX=permissive/g' /etc/selinux/config

printf "####################\n#### Installing required packages\n####################\n"
dnf install -y epel-release
dnf update -y --security
dnf config-manager --add-repo https://rpm.releases.hashicorp.com/RHEL/hashicorp.repo
dnf install --best -y google-cloud-sdk nano make gcc python38-devel unzip git \
	rsync nginx bind-utils policycoreutils-python-utils \
	terraform packer supervisor python3-certbot-nginx \
	grafana
curl --silent --show-error --location https://github.com/mikefarah/yq/releases/download/v4.13.4/yq_linux_amd64 --output /usr/local/bin/yq
chmod +x /usr/local/bin/yq
curl --silent --show-error --location https://github.com/koalaman/shellcheck/releases/download/stable/shellcheck-stable.linux.x86_64.tar.xz --output /tmp/shellcheck.tar.xz
tar xfa /tmp/shellcheck.tar.xz --strip=1 --directory /usr/local/bin

# Packages for https://github.com/GoogleCloudPlatform/hpc-toolkit/tree/main/community/modules/scheduler/schedmd-slurm-gcp-v5-controller#input_enable_cleanup_compute
pip3.8 install google-api-python-client \
	google-cloud-secret-manager \
	google.cloud.pubsub \
	pyyaml addict httplib2

# Set Python3.8 as default Python3
echo '2' | update-alternatives --config python3
# Download configuration file
#
gsutil cp "gs://${config_bucket}/webserver/config" /tmp/config
gsutil rm "gs://${config_bucket}/webserver/config"

# Load configurations
#
DJANGO_USERNAME=$(/usr/local/bin/yq e '.django_username' /tmp/config)
DJANGO_PASSWORD=$(/usr/local/bin/yq e '.django_password' /tmp/config)
DJANGO_EMAIL=$(/usr/local/bin/yq e '.django_email' /tmp/config)
GOOGLE_CLIENT_ID=$(/usr/local/bin/yq e '.google_client_id' /tmp/config)
GOOGLE_CLIENT_SECRET=$(/usr/local/bin/yq e '.google_client_secret' /tmp/config)
repo_fork=$(/usr/local/bin/yq e '.git_fork' /tmp/config)
repo_branch=$(/usr/local/bin/yq e '.git_branch' /tmp/config)
# 'yq' does not handle multi-line string properly, need to restore the correct key format

printf "\n####################\n#### Creating firewall & SELinux rules\n####################\n"
printf "Adding rule for port 22 (ssh): "
firewall-cmd --permanent --add-port=22/tcp
printf "Adding rule for port 80: "
firewall-cmd --permanent --add-port=80/tcp
printf "Adding rule for port 443: "
firewall-cmd --permanent --add-port=443/tcp
printf "Reloading firewall: "
firewall-cmd --reload
setsebool httpd_can_network_connect on -P

printf "\n####################\n#### Create gcluster user & create deployment key\n####################\n"
printf "Adding gcluster user...\n"
#
# The gcluster user may already have been created by the google_guest_agent
#
# - This agent picks up any users identified in the GCP project ssh-keys
#   metadata and automatically creates user accounts (and dirs in /home) on
#   the VM.
#
# - The gcluster ssh-key will only exist if the admin has used it with gcloud,
#   however, this is a gotcha - we need the gcluster $HOME be /opt/gcluster,
#   otherwise the webserver will not deploy.
#
# - Need to make sure gcluster account as we need it to be.  Simplest thing to
#   do, is remove the account if it already exists.
#
# - Create the account as required, as a system account
#   (Note: if google_guest_agent creates the account, it is not a system account
#    so it is better to recreate it as one, rather than just usermod it).
#
if id gcluster >/dev/null 2>&1; then
	userdel -r gcluster 2>/dev/null
fi
useradd -r -m -d /opt/gcluster gcluster

if [ "${deploy_mode}" == "git" ]; then
	fetch_hpc_toolkit="git clone -b \"${repo_branch}\" https://github.com/${repo_fork}/hpc-toolkit.git"

elif [ "${deploy_mode}" == "tarball" ]; then
	printf "\n####################\n#### Download web application files\n####################\n"
	gsutil cp "gs://${config_bucket}/webserver/deployment.tar.gz" /tmp/deployment.tar.gz

	fetch_hpc_toolkit="tar xfz /tmp/deployment.tar.gz"
fi

# Clean up anything we may have missed
#
chown gcluster:gcluster -R /opt/gcluster

# Run the following as 'gcluster' user
#
sudo su - gcluster -c /bin/bash <<EOF
  cd /opt/gcluster
  ${fetch_hpc_toolkit}
EOF

<<<<<<< HEAD
  cd /opt/gcluster/hpc-toolkit/community/front-end/ofe
=======
# Install go version specified in go.mod file
#
GO_VERSION=$(awk '/^go/ {print $2}' "/opt/gcluster/hpc-toolkit/go.mod")
GO_DOWNLOAD_URL="https://golang.org/dl/go${GO_VERSION}.linux-amd64.tar.gz"
curl --silent --show-error --location "${GO_DOWNLOAD_URL}" --output "/tmp/go${GO_VERSION}.linux-amd64.tar.gz"
rm -rf /usr/local/go && tar -C /usr/local -xzf "/tmp/go${GO_VERSION}.linux-amd64.tar.gz"

# Add path entry for Go binaries to bashrc for all users (only works on future logins)
# shellcheck disable=SC2016
echo 'export PATH=$PATH:/usr/local/go/bin:~/go/bin' >>/etc/bashrc

sudo su - gcluster -c /bin/bash <<EOF
  cd /opt/gcluster/hpc-toolkit/community/front-end
>>>>>>> c63ed462

  printf "\nDownloading Frontend dependencies...\n"
  mkdir dependencies
  pushd dependencies
  git clone -b v0.21.0 --depth 1 https://github.com/spack/spack.git
  printf "\npre-generating Spack package list\n"
  ./spack/bin/spack list > /dev/null
  popd

  printf "\nDownloading ghpc dependencies...\n"
  go install github.com/terraform-docs/terraform-docs@v0.16.0
  go install github.com/google/addlicense@latest
  pushd /opt/gcluster/hpc-toolkit
  make
  popd

  printf "\nEstablishing django environment..."
  python3.8 -m venv /opt/gcluster/django-env
  source /opt/gcluster/django-env/bin/activate
  printf "\nUpgrading pip...\n"
  pip install --upgrade pip
  printf "\nInstalling pip requirements...\n"
  pip install -r /opt/gcluster/hpc-toolkit/community/front-end/ofe/requirements.txt

  printf "Generating configuration file for backend..."
  echo "config:" > configuration.yaml
  echo "  server:" >> configuration.yaml
  echo "    host_type: \"GCP\"" >> configuration.yaml
  echo "    gcp_project: \"$GCP_PROJECT\"" >> configuration.yaml
  echo "    gcs_bucket: \"${config_bucket}\"" >> configuration.yaml
  echo "    c2_topic: \"${c2_topic}\"" >> configuration.yaml

  printf "\nInitalising Django environments...\n"
  mkdir /opt/gcluster/run
  pushd website
  python manage.py makemigrations ghpcfe
  python manage.py migrate
  printf "\nCreating django super user..."
  DJANGO_SUPERUSER_PASSWORD=$DJANGO_PASSWORD python manage.py createsuperuser --username $DJANGO_USERNAME --email $DJANGO_EMAIL --noinput
  printf "\nInitialise Django db"
  python manage.py custom_setup_command $GOOGLE_CLIENT_ID $GOOGLE_CLIENT_SECRET ${SERVER_HOSTNAME:-${SERVER_IP_ADDRESS}}
  printf "\nSet up static contents..."
  python manage.py collectstatic
  python manage.py seed_workbench_presets
  popd

  printf "\nUpdating nginx config...\n"
  if [ -n "${SERVER_HOSTNAME}" ] ; then
    sed "s/SERVER_NAME/$SERVER_HOSTNAME/g" -i website/nginx.conf
  else
    # No server name set, remove the entry
    sed "/SERVER_NAME/d" -i website/nginx.conf
  fi

EOF

# Tweak Grafana settings
#
sed -i \
	-e '/^\[server]/,/^\[/{s/serve_from_sub_path = false/serve_from_sub_path = true/}' \
	-e '/^\[server]/,/^\[/{s/root_url = \(.*\)\/$/root_url = \1\/grafana\//}' \
	-e '/^\[auth.proxy]/,/^\[/{s/enabled = false/enabled = true/}' \
	-e '/^\[auth.proxy]/,/^\[/{s/whitelist =.*/whitelist = 127.0.0.1/}' \
	-e '/^\[auth.proxy]/,/^\[/{s/header_property =.*/header_property = email/}' \
	/etc/grafana/grafana.ini

printf "Creating supervisord service..."
echo "[program:gcluster-uvicorn-background]
process_name=%(program_name)s_%(process_num)02d
directory=/opt/gcluster/hpc-toolkit/community/front-end/ofe/website
command=/opt/gcluster/django-env/bin/uvicorn website.asgi:application --reload --host 127.0.0.1 --port 8001
autostart=true
autorestart=true
user=gcluster
redirect_stderr=true
stdout_logfile=/opt/gcluster/run/supvisor.log" >/etc/supervisord.d/gcluster.ini

printf "Creating systemd service..."
echo "[Unit]
Description=GCluster: The GCP HPC Cluster deployment tool
Requires=supervisord.service grafana-server.service
After=supervisord.service grafana-server.service


[Service]
Type=forking
ExecStart=/usr/sbin/nginx -p /opt/gcluster/run/ -c /opt/gcluster/hpc-toolkit/community/front-end/ofe/website/nginx.conf
ExecStop=/usr/sbin/nginx -p /opt/gcluster/run/ -c /opt/gcluster/hpc-toolkit/community/front-end/ofe/website/nginx.conf -s stop
PIDFile=/opt/gcluster/run/nginx.pid
Restart=no


[Install]
WantedBy=default.target" >/etc/systemd/system/gcluster.service

printf "Reloading systemd and starting service..."
systemctl daemon-reload
systemctl enable gcluster.service
systemctl start gcluster.service
systemctl status gcluster.service

# Now that Grafana and Django are running, initialize integration
#
sudo su - gcluster -c /bin/bash <<EOF
  source /opt/gcluster/django-env/bin/activate
  cd /opt/gcluster/hpc-toolkit/community/front-end/ofe/website
  python manage.py setup_grafana "${DJANGO_EMAIL}"
EOF

# If we have a hostname, configure for TLS
#
if [ -n "${SERVER_HOSTNAME}" ]; then
	printf "Installing LetsEncrypt Certificate"
	/usr/bin/certbot --nginx --nginx-server-root=/opt/gcluster/hpc-toolkit/community/front-end/ofe/website -m "${DJANGO_EMAIL}" --agree-tos -d "${SERVER_HOSTNAME}"

	printf "Installing Cron entry to keep Cert up to date"
	tmpcron=$(mktemp)
	crontab -l root >"${tmpcron}" 2>/dev/null
	echo "0 12 * * * /usr/bin/certbot renew --quiet" >>"${tmpcron}"

	# .. if something more forceful/complete is needed:
	#	echo "0 12 * * * /usr/bin/certbot certonly --force-renew --quiet" --nginx --nginx-server-root=/opt/gcluster/hpc-toolkit/community/front-end/ofe/website --cert-name "${SERVER_HOSTNAME}" -m "${DJANGO_EMAIL}" >>"${tmpcron}"

	crontab -u root "${tmpcron}"
	rm "${tmpcron}"
fi

#set +v

# eof<|MERGE_RESOLUTION|>--- conflicted
+++ resolved
@@ -138,9 +138,6 @@
   ${fetch_hpc_toolkit}
 EOF
 
-<<<<<<< HEAD
-  cd /opt/gcluster/hpc-toolkit/community/front-end/ofe
-=======
 # Install go version specified in go.mod file
 #
 GO_VERSION=$(awk '/^go/ {print $2}' "/opt/gcluster/hpc-toolkit/go.mod")
@@ -154,7 +151,6 @@
 
 sudo su - gcluster -c /bin/bash <<EOF
   cd /opt/gcluster/hpc-toolkit/community/front-end
->>>>>>> c63ed462
 
   printf "\nDownloading Frontend dependencies...\n"
   mkdir dependencies
