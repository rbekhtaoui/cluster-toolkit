--- conflicted
+++ resolved
@@ -322,11 +322,7 @@
                     )
 
     # logger.info(data)
-<<<<<<< HEAD
-                    
-=======
-
->>>>>>> 6d7a6422
+
     return data
 
 
